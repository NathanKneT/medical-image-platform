# Blueprint: Medical Image Analysis Platform

platform for medical image analysis with AI Model (mock for the moment), built with modern architectural patterns to ensure scalability, performance, and real-time interactivity. This project showcases a production-ready blueprint for healthcare applications, balancing developer ergonomics with enterprise-grade requirements.

---

## Overview
<<<<<<< HEAD

![Demo Screenshot](docs/demo.jpg)

This platform enables medical image uploads, AI-driven analysis, and real-time result visualization. It's designed with clean separation of concerns, async-first principles, and a focus on developer-friendly workflows.

- **Live Frontend**: [https://reliable-moxie-d87614.netlify.app/](https://reliable-moxie-d87614.netlify.app/)  
- **Backend API Docs**: [https://medical-image-platform-production.up.railway.app/redoc](https://medical-image-platform-production.up.railway.app/redoc)

---

## Architecture

### Backend
Powered by **FastAPI**, the backend is async-native, handling everything from secure file uploads to AI inference. It uses **SQLAlchemy 2.0** (async mode) for scalable, audit-compliant data storage and **WebSockets** for real-time updates.

````mermaid
graph TD
    %% Frontend
    subgraph "User's Browser (Netlify)"
        A[Next.js Frontend]
    end

    %% Backend
    subgraph "Backend (Railway)"
        B[FastAPI Server]
        C[WebSocket Manager]
        D[(PostgreSQL Database)]
    end

    %% Flow
    A -->|1. Login / Upload | B
    B -->|2. Read / Write| D
    D -->|3. Return Data| B
    B -->|4. Return Response| A

    A <--> |5. Real-time Updates WebSocket| C
    B --> |6. Triggers Update| C

    style A fill:#007acc,stroke:#333,stroke-width:2px,color:#fff
    style B fill:#009688,stroke:#333,stroke-width:2px,color:#fff
    style C fill:#ffc107,stroke:#333,stroke-width:2px,color:#000
    style D fill:#9e9e9e,stroke:#333,stroke-width:2px,color:#fff
````

### Frontend
Built with **Next.js** and **TypeScript**, the frontend delivers a reactive, type-safe UI. **TanStack Query** optimizes data fetching, while **Tailwind CSS** ensures a responsive design. A WebGL-based `MedicalScanViewer` component is ready for rendering large medical scans efficiently.

### Infrastructure
The entire stack is containerized with **Docker** and configured for deployment on platforms like **Railway** (backend) and **Netlify** (frontend). It’s battle-tested on free tiers but ready for cloud platforms like AWS or Azure.

````mermaid
graph TD
    subgraph "User's Browser"
        A[Next.js Frontend on Netlify]
    end

    subgraph "Cloud Backend on Railway"
        LB(Load Balancer)

        subgraph "FastAPI Instance 1"
            B1[API Logic]
            C1[WebSocket Manager]
        end
        
        subgraph "FastAPI Instance 2"
            B2[API Logic]
            C2[WebSocket Manager]
        end

        subgraph "..."
            Bn[...]
            Cn[...]
        end

        subgraph "Shared Infrastructure"
            R[Redis Pub/Sub]
            DB[Database Postgres]
        end
    end

    A -->|1. API & WebSocket Requests| LB
    LB --> B1
    LB --> B2
    LB --> Bn

    B1 -->|Read/Write| DB
    B2 -->|Read/Write| DB
    Bn -->|Read/Write| DB

    B1 -->|2. Publish Update| R
    B2 -->|2. Publish Update| R

    R -->|3. Broadcast to ALL Instances| C1
    R -->|3. Broadcast to ALL Instances| C2
    R -->|3. Broadcast to ALL Instances| Cn

    C1 -.->|4. Send to User| A
    C2 -.->|4. Send to User| A
    Cn -.->|4. Send to User| A

    style A fill:#007acc,stroke:#333,stroke-width:2px,color:#fff
    style LB fill:#673ab7,stroke:#333,stroke-width:2px,color:#fff
    style R fill:#d82c20,stroke:#333,stroke-width:2px,color:#fff
    style DB fill:#9e9e9e,stroke:#333,stroke-width:2px,color:#fff

`````

---

## Key Patterns

- **Service/Repository**: Business logic lives in service layers, with repositories abstracting data access for cleaner, testable code.
- **Observer (WebSocket)**: Real-time updates push analysis status (e.g., PENDING → COMPLETE) to the frontend.
- **Middleware**: Security and audit logging are handled via FastAPI middleware, keeping business logic uncluttered.

---

## Performance & Scalability

=======

![Demo Screenshot](docs/demo.jpg)

This platform enables medical image uploads, AI-driven analysis, and real-time result visualization. It's designed with clean separation of concerns, async-first principles, and a focus on developer-friendly workflows.

- **Live Frontend**: [https://reliable-moxie-d87614.netlify.app/](https://reliable-moxie-d87614.netlify.app/)  
- **Backend API Docs**: [https://medical-image-platform-production.up.railway.app/redoc](https://medical-image-platform-production.up.railway.app/redoc)

---

## Architecture

### Backend
Powered by **FastAPI**, the backend is async-native, handling everything from secure file uploads to AI inference. It uses **SQLAlchemy 2.0** (async mode) for scalable, audit-compliant data storage and **WebSockets** for real-time updates.

### Frontend
Built with **Next.js** and **TypeScript**, the frontend delivers a reactive, type-safe UI. **TanStack Query** optimizes data fetching, while **Tailwind CSS** ensures a responsive design. A WebGL-based `MedicalScanViewer` component is ready for rendering large medical scans efficiently.

### Infrastructure
The entire stack is containerized with **Docker** and configured for deployment on platforms like **Railway** (backend) and **Netlify** (frontend). It’s battle-tested on free tiers but ready for cloud platforms like AWS or Azure.

---

## Key Patterns

- **Service/Repository**: Business logic lives in service layers, with repositories abstracting data access for cleaner, testable code.
- **Observer (WebSocket)**: Real-time updates push analysis status (e.g., PENDING → COMPLETE) to the frontend.
- **Middleware**: Security and audit logging are handled via FastAPI middleware, keeping business logic uncluttered.

---

## Performance & Scalability

>>>>>>> 7fe762f9
- **Async I/O**: From database queries to file handling (via `aiofiles`), the backend avoids blocking the event loop.
- **Stateless API**: FastAPI’s stateless design enables horizontal scaling behind a load balancer.
- **Frontend Optimizations**: Next.js code-splitting and React Query’s caching keep the UI snappy.
- **3D Visualization**: The `MedicalScanViewer` uses WebGL and plans for Level of Detail (LOD) and Web Workers to handle large datasets without browser crashes.

---

## Getting Started

### Prerequisites
- Node.js 20+
- Python 3.11+
- Docker (optional, for containerized setup)

### Local Development

1. **Backend**:
```bash
cd backend
python -m venv venv
source venv/bin/activate  # or `venv\Scripts\activate` on Windows
pip install -r requirements.txt
uvicorn app.main:app --reload
```

2. **Frontend**:
```bash
cd frontend
npm install
npm run generate-api  # Regenerate API client if backend changes
npm run dev
```

3. **Docker** (Alternative):
```bash
docker-compose up --build
```

4. **Windows Workflow**:
Use the `dev.ps1` PowerShell script for streamlined development:
```powershell
Set-ExecutionPolicy -ExecutionPolicy RemoteSigned -Scope CurrentUser  # One-time setup
.\dev.ps1 start  # Build and run
.\dev.ps1 logs   # View logs
.\dev.ps1 down   # Tear down
```

---
<<<<<<< HEAD

## Deployment

### Backend (Railway)
1. Connect your GitHub repo to Railway.
2. Set environment variables:
   - `DATABASE_URL`: Provided by Railway’s PostgreSQL.
   - `CORS_ORIGINS`: Your Netlify frontend URL.
3. Push to deploy.

=======

## Deployment

### Backend (Railway)
1. Connect your GitHub repo to Railway.
2. Set environment variables:
   - `DATABASE_URL`: Provided by Railway’s PostgreSQL.
   - `CORS_ORIGINS`: Your Netlify frontend URL.
3. Push to deploy.

>>>>>>> 7fe762f9
### Frontend (Netlify)
1. Connect your GitHub repo to Netlify.
2. Configure:
   - Build command: `npm run build`
   - Publish directory: `.next`
   - Environment variables:
     - `NEXT_PUBLIC_API_URL`: Railway backend URL.
     - `NEXT_PUBLIC_WS_URL`: WebSocket endpoint.

---

## Technical Roadmap

1. **WebSocket Scaling**:
   - Current: Single-instance WebSocket connections stored in memory.
   - Planned: Use Redis Pub/Sub for a distributed message bus, enabling multi-instance real-time communication.

2. **File Storage**:
   - Current: Local file storage for uploads.
   - Planned: Migrate to Amazon S3 or Google Cloud Storage with pre-signed URLs for secure, scalable file handling.

3. **ML Pipeline**:
   - Current: Mock AI analysis with realistic delays and status updates.
   - Planned: Integrate a real ML pipeline with Celery task queues, model registries (e.g., MLflow), and GPU support.

4. **Authentication**:
   - Current: Hardcoded demo user.
   - Planned: Full auth system with user registration, RBAC, and multi-tenancy for medical data isolation.

5. **Repository Pattern**:
   - Planned: Abstract SQLAlchemy queries into repository classes for better testability and database-agnostic logic.

---

## Demo Features

- ✅ Secure file uploads with progress tracking
- ✅ Real-time analysis updates via WebSocket
- ✅ Placeholder 3D scan visualization (WebGL-based)
- ✅ Type-safe API communication (TypeScript)
- ✅ Responsive UI with Tailwind CSS
- ✅ Comprehensive error handling
- ✅ Audit logging for compliance
- ✅ Dockerized for easy deployment

---

## Mock ML Pipeline

The current AI analysis is mocked to simulate:
- Processing delays (30-60s)
- Status transitions (PENDING → ANALYZING → COMPLETE)
- Confidence scores and structured outputs
- Error simulation for robustness

**To Productionize**:
1. Replace `mock_ai_analysis` in `analysis_service.py` with real model inference.
2. Integrate a task queue (e.g., Celery) and model registry.
3. Optimize for GPU/CPU resource management.<|MERGE_RESOLUTION|>--- conflicted
+++ resolved
@@ -5,7 +5,6 @@
 ---
 
 ## Overview
-<<<<<<< HEAD
 
 ![Demo Screenshot](docs/demo.jpg)
 
@@ -125,41 +124,6 @@
 
 ## Performance & Scalability
 
-=======
-
-![Demo Screenshot](docs/demo.jpg)
-
-This platform enables medical image uploads, AI-driven analysis, and real-time result visualization. It's designed with clean separation of concerns, async-first principles, and a focus on developer-friendly workflows.
-
-- **Live Frontend**: [https://reliable-moxie-d87614.netlify.app/](https://reliable-moxie-d87614.netlify.app/)  
-- **Backend API Docs**: [https://medical-image-platform-production.up.railway.app/redoc](https://medical-image-platform-production.up.railway.app/redoc)
-
----
-
-## Architecture
-
-### Backend
-Powered by **FastAPI**, the backend is async-native, handling everything from secure file uploads to AI inference. It uses **SQLAlchemy 2.0** (async mode) for scalable, audit-compliant data storage and **WebSockets** for real-time updates.
-
-### Frontend
-Built with **Next.js** and **TypeScript**, the frontend delivers a reactive, type-safe UI. **TanStack Query** optimizes data fetching, while **Tailwind CSS** ensures a responsive design. A WebGL-based `MedicalScanViewer` component is ready for rendering large medical scans efficiently.
-
-### Infrastructure
-The entire stack is containerized with **Docker** and configured for deployment on platforms like **Railway** (backend) and **Netlify** (frontend). It’s battle-tested on free tiers but ready for cloud platforms like AWS or Azure.
-
----
-
-## Key Patterns
-
-- **Service/Repository**: Business logic lives in service layers, with repositories abstracting data access for cleaner, testable code.
-- **Observer (WebSocket)**: Real-time updates push analysis status (e.g., PENDING → COMPLETE) to the frontend.
-- **Middleware**: Security and audit logging are handled via FastAPI middleware, keeping business logic uncluttered.
-
----
-
-## Performance & Scalability
-
->>>>>>> 7fe762f9
 - **Async I/O**: From database queries to file handling (via `aiofiles`), the backend avoids blocking the event loop.
 - **Stateless API**: FastAPI’s stateless design enables horizontal scaling behind a load balancer.
 - **Frontend Optimizations**: Next.js code-splitting and React Query’s caching keep the UI snappy.
@@ -173,9 +137,11 @@
 - Node.js 20+
 - Python 3.11+
 - Docker (optional, for containerized setup)
+- Docker (optional, for containerized setup)
 
 ### Local Development
 
+1. **Backend**:
 1. **Backend**:
 ```bash
 cd backend
@@ -186,13 +152,16 @@
 ```
 
 2. **Frontend**:
+2. **Frontend**:
 ```bash
 cd frontend
 npm install
 npm run generate-api  # Regenerate API client if backend changes
+npm run generate-api  # Regenerate API client if backend changes
 npm run dev
 ```
 
+3. **Docker** (Alternative):
 3. **Docker** (Alternative):
 ```bash
 docker-compose up --build
@@ -208,7 +177,6 @@
 ```
 
 ---
-<<<<<<< HEAD
 
 ## Deployment
 
@@ -219,18 +187,6 @@
    - `CORS_ORIGINS`: Your Netlify frontend URL.
 3. Push to deploy.
 
-=======
-
-## Deployment
-
-### Backend (Railway)
-1. Connect your GitHub repo to Railway.
-2. Set environment variables:
-   - `DATABASE_URL`: Provided by Railway’s PostgreSQL.
-   - `CORS_ORIGINS`: Your Netlify frontend URL.
-3. Push to deploy.
-
->>>>>>> 7fe762f9
 ### Frontend (Netlify)
 1. Connect your GitHub repo to Netlify.
 2. Configure:
@@ -277,6 +233,72 @@
 - ✅ Dockerized for easy deployment
 
 ---
+4. **Windows Workflow**:
+Use the `dev.ps1` PowerShell script for streamlined development:
+```powershell
+Set-ExecutionPolicy -ExecutionPolicy RemoteSigned -Scope CurrentUser  # One-time setup
+.\dev.ps1 start  # Build and run
+.\dev.ps1 logs   # View logs
+.\dev.ps1 down   # Tear down
+```
+
+---
+
+## Deployment
+
+### Backend (Railway)
+1. Connect your GitHub repo to Railway.
+2. Set environment variables:
+   - `DATABASE_URL`: Provided by Railway’s PostgreSQL.
+   - `CORS_ORIGINS`: Your Netlify frontend URL.
+3. Push to deploy.
+
+### Frontend (Netlify)
+1. Connect your GitHub repo to Netlify.
+2. Configure:
+   - Build command: `npm run build`
+   - Publish directory: `.next`
+   - Environment variables:
+     - `NEXT_PUBLIC_API_URL`: Railway backend URL.
+     - `NEXT_PUBLIC_WS_URL`: WebSocket endpoint.
+
+---
+
+## Technical Roadmap
+
+1. **WebSocket Scaling**:
+   - Current: Single-instance WebSocket connections stored in memory.
+   - Planned: Use Redis Pub/Sub for a distributed message bus, enabling multi-instance real-time communication.
+
+2. **File Storage**:
+   - Current: Local file storage for uploads.
+   - Planned: Migrate to Amazon S3 or Google Cloud Storage with pre-signed URLs for secure, scalable file handling.
+
+3. **ML Pipeline**:
+   - Current: Mock AI analysis with realistic delays and status updates.
+   - Planned: Integrate a real ML pipeline with Celery task queues, model registries (e.g., MLflow), and GPU support.
+
+4. **Authentication**:
+   - Current: Hardcoded demo user.
+   - Planned: Full auth system with user registration, RBAC, and multi-tenancy for medical data isolation.
+
+5. **Repository Pattern**:
+   - Planned: Abstract SQLAlchemy queries into repository classes for better testability and database-agnostic logic.
+
+---
+
+## Demo Features
+
+- ✅ Secure file uploads with progress tracking
+- ✅ Real-time analysis updates via WebSocket
+- ✅ Placeholder 3D scan visualization (WebGL-based)
+- ✅ Type-safe API communication (TypeScript)
+- ✅ Responsive UI with Tailwind CSS
+- ✅ Comprehensive error handling
+- ✅ Audit logging for compliance
+- ✅ Dockerized for easy deployment
+
+---
 
 ## Mock ML Pipeline
 
@@ -289,4 +311,15 @@
 **To Productionize**:
 1. Replace `mock_ai_analysis` in `analysis_service.py` with real model inference.
 2. Integrate a task queue (e.g., Celery) and model registry.
+3. Optimize for GPU/CPU resource management.
+
+The current AI analysis is mocked to simulate:
+- Processing delays (30-60s)
+- Status transitions (PENDING → ANALYZING → COMPLETE)
+- Confidence scores and structured outputs
+- Error simulation for robustness
+
+**To Productionize**:
+1. Replace `mock_ai_analysis` in `analysis_service.py` with real model inference.
+2. Integrate a task queue (e.g., Celery) and model registry.
 3. Optimize for GPU/CPU resource management.